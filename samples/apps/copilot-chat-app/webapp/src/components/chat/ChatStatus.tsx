--- conflicted
+++ resolved
@@ -1,11 +1,6 @@
 // Copyright (c) Microsoft. All rights reserved.
 
-<<<<<<< HEAD
-import { useAccount, useMsal } from '@azure/msal-react';
-=======
 import { useMsal } from '@azure/msal-react';
-import { Label, makeStyles } from '@fluentui/react-components';
->>>>>>> bc5d901c
 import React from 'react';
 import { IChatUser } from '../../libs/models/ChatUser';
 import { useAppSelector } from '../../redux/app/hooks';
@@ -13,14 +8,8 @@
 import { TypingIndicatorRenderer } from './typing-indicator/TypingIndicatorRenderer';
 
 export const ChatStatus: React.FC = () => {
-<<<<<<< HEAD
-    const { accounts } = useMsal();
-    const account = useAccount(accounts[0] || {});
-=======
-    const classes = useClasses();
     const { instance } = useMsal();
     const account = instance.getActiveAccount();
->>>>>>> bc5d901c
     const { conversations, selectedId } = useAppSelector((state: RootState) => state.conversations);
     const { users } = conversations[selectedId];
     const [typingUserList, setTypingUserList] = React.useState<IChatUser[]>([]);
